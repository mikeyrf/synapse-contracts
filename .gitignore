build/*
cache/*
/coverage.json
/coverage
node_modules/*
/dist
.idea/*
.eslintcache

### macOS ###
# General
.DS_Store
.AppleDouble
.LSOverride

# Icon must end with two \r
Icon


# Thumbnails
._*

# Files that might appear in the root of a volume
.DocumentRevisions-V100
.fseventsd
.Spotlight-V100
.TemporaryItems
.Trashes
.VolumeIcon.icns
.com.apple.timemachine.donotpresent

# Directories potentially created on remote AFP share
.AppleDB
.AppleDesktop
Network Trash Folder
Temporary Items
.apdisk

# environment variables
.env
deployments/localhost/

dead/
yarn-error.log

node_modules

#Hardhat files
cache
artifacts

build
tenderly.yaml

broadcast

.env
doc/
.openzeppelin
 report.*.json
<<<<<<< HEAD
broadcast/
=======

# Optimistically saved unverified deployments
.deployments
>>>>>>> 764ed055
<|MERGE_RESOLUTION|>--- conflicted
+++ resolved
@@ -58,10 +58,7 @@
 doc/
 .openzeppelin
  report.*.json
-<<<<<<< HEAD
 broadcast/
-=======
 
 # Optimistically saved unverified deployments
-.deployments
->>>>>>> 764ed055
+.deployments